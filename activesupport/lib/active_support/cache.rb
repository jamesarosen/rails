--- conflicted
+++ resolved
@@ -253,11 +253,6 @@
         def instrument(operation, key, options, &block)
           log(operation, key, options)
 
-<<<<<<< HEAD
-          event = ActiveSupport::Orchestra.instrument(:"cache_#{operation}", payload, &block)
-          log("#{operation} (%.1fms)" % event.duration, key, options)
-          event.result
-=======
           if self.class.instrument
             payload = { :key => key }
             payload.merge!(options) if options.is_a?(Hash)
@@ -265,7 +260,6 @@
           else
             yield
           end
->>>>>>> 14370e1a
         end
 
         def log(operation, key, options)
