--- conflicted
+++ resolved
@@ -121,11 +121,7 @@
       TimezoneProxy.new(identifier)
     end
     
-<<<<<<< HEAD
-    # If identifier is nil calls super(), otherwise calls get. An identifier 
-=======
     # If identifier is nil calls super(), otherwise calls get. An identifier
->>>>>>> 10d9fe4b
     # should always be passed in when called externally.
     def self.new(identifier = nil)
       if identifier        
