--- conflicted
+++ resolved
@@ -143,11 +143,7 @@
   <%= guide("Adding Generators", 'generators.html') do %>
     <p>This guide covers the process of adding a brand new generator to your extension
       or providing an alternative to an element of a built-in Rails generator (such as
-<<<<<<< HEAD
-      providing alternative test stubs for the scaffold generator)</p>
-=======
       providing alternative test stubs for the scaffold generator).</p>
->>>>>>> 6c280f33
   <% end %>
 </dl>
 
